"""
Input validation utilities for FollowWeb network analysis.

This module provides comprehensive validation functions for parameters,
file paths, and configuration values used throughout the FollowWeb package.
"""

# Standard library imports
import logging
import os
from typing import Any, Callable, Dict, List, Optional, Union

# Local imports


class ValidationErrorHandler:
    """Handles validation error patterns consistently."""

    def __init__(self, logger: Optional[logging.Logger] = None) -> None:
        """Initialize validation error handler."""
        self.logger = logger or logging.getLogger(__name__)

    def collect_validation_errors(
        self, validators: List[Callable[[], str]]
    ) -> List[str]:
        """
        Collect all validation errors.

        Args:
            validators: List of validation functions to execute

        Returns:
            List of validation error messages
        """
        errors = []

        for validator in validators:
            try:
                validator()
            except ValueError as e:
                errors.append(str(e))
            except Exception as e:
                errors.append(f"Validation error: {e}")

        return errors

    def validate_with_context(
        self, validation_func: Callable[[], str], context: str
    ) -> Optional[str]:
        """
        Execute validation with context information.

        Args:
            validation_func: Validation function to execute
            context: Context description for error messages

        Returns:
            Error message if validation fails, None if successful
        """
        try:
            validation_func()
            return None
        except ValueError as e:
            error_msg = f"{context}: {e}"
            self.logger.error(error_msg)
            return error_msg
        except Exception as e:
            error_msg = f"{context} - unexpected error: {e}"
            self.logger.error(error_msg)
            return error_msg


class ConfigurationErrorHandler:
    """Handles configuration-related error patterns."""

    def __init__(self, logger: Optional[logging.Logger] = None) -> None:
        """Initialize configuration error handler."""
        self.logger = logger or logging.getLogger(__name__)

    def validate_configuration_section(
        self, config_dict: Dict, required_keys: List[str], section_name: str
    ) -> List[str]:
        """
        Validate that a configuration section has all required keys.

        Args:
            config_dict: Configuration dictionary to validate
            required_keys: List of required key names
            section_name: Name of the configuration section

        Returns:
            List of validation error messages
        """
        errors = []

        for key in required_keys:
            if key not in config_dict:
                errors.append(f"Missing required key '{key}' in {section_name} section")
            elif config_dict[key] is None:
                errors.append(f"Key '{key}' in {section_name} section cannot be None")

        return errors

    def handle_configuration_error(
        self, error: Exception, config_file: Optional[Optional[str]] = None
    ) -> str:
        """
        Handle configuration errors with helpful error messages.

        Args:
            error: The configuration error
            config_file: Optional configuration file path

        Returns:
            Formatted error message with suggestions
        """
        error_msg = str(error)

        if config_file:
            base_msg = f"Configuration error in {config_file}: {error_msg}"
        else:
            base_msg = f"Configuration error: {error_msg}"

        # Add helpful suggestions based on error type
        if "JSON" in error_msg or "json" in error_msg:
            base_msg += (
                "\nSuggestion: Check JSON syntax, ensure proper quotes and commas"
            )
        elif "required" in error_msg.lower():
            base_msg += (
                "\nSuggestion: Check that all required configuration parameters are set"
            )
        elif "invalid" in error_msg.lower():
            base_msg += "\nSuggestion: Check parameter values against documentation"

        self.logger.error(base_msg)
        return base_msg


def validate_non_empty_string(value: Any, param_name: str) -> str:
    """
    Validate that a parameter is a non-empty string.

    Args:
        value: Value to validate
        param_name: Name of the parameter for error messages

    Returns:
        str: The validated string value

    Raises:
        ValueError: If value is not a non-empty string
    """
    if not isinstance(value, str) or not value.strip():
        raise ValueError(f"{param_name} must be a non-empty string")
    return value


def validate_positive_integer(value: Any, param_name: str) -> int:
    """
    Validate that a parameter is a positive integer.

    Args:
        value: Value to validate
        param_name: Name of the parameter for error messages

    Returns:
        int: The validated integer value

    Raises:
        ValueError: If value is not a positive integer
    """
    if not isinstance(value, int) or value <= 0:
        raise ValueError(f"{param_name} must be a positive integer")
    return value


def validate_non_negative_integer(value: Any, param_name: str) -> int:
    """
    Validate that a parameter is a non-negative integer.

    Args:
        value: Value to validate
        param_name: Name of the parameter for error messages

    Returns:
        int: The validated integer value

    Raises:
        ValueError: If value is not a non-negative integer
    """
    if not isinstance(value, int) or value < 0:
        raise ValueError(f"{param_name} cannot be negative")
    return value


def validate_positive_number(value: Any, param_name: str) -> Union[int, float]:
    """
    Validate that a parameter is a positive number (int or float).

    Args:
        value: Value to validate
        param_name: Name of the parameter for error messages

    Returns:
        Union[int, float]: The validated number value

    Raises:
        ValueError: If value is not a positive number
    """
    if not isinstance(value, (int, float)) or value <= 0:
        raise ValueError(f"{param_name} must be positive")
    return value


def validate_non_negative_number(value: Any, param_name: str) -> Union[int, float]:
    """
    Validate that a parameter is a non-negative number (int or float).

    Args:
        value: Value to validate
        param_name: Name of the parameter for error messages

    Returns:
        Union[int, float]: The validated number value

    Raises:
        ValueError: If value is not a non-negative number
    """
    if not isinstance(value, (int, float)) or value < 0:
        raise ValueError(f"{param_name} cannot be negative")
    return value


def validate_range(
    value: Any, param_name: str, min_val: Union[int, float], max_val: Union[int, float]
) -> Union[int, float]:
    """
    Validate that a parameter is within a specified range.

    Args:
        value: Value to validate
        param_name: Name of the parameter for error messages
        min_val: Minimum allowed value (inclusive)
        max_val: Maximum allowed value (inclusive)

    Returns:
        Union[int, float]: The validated value

    Raises:
        ValueError: If value is not within the specified range
    """
    if not isinstance(value, (int, float)):
        raise ValueError(f"{param_name} must be a number")

    if not (min_val <= value <= max_val):
        raise ValueError(f"{param_name} must be between {min_val} and {max_val}")

    return value


def validate_choice(value: Any, param_name: str, valid_choices: List[Any]) -> Any:
    """
    Validate that a parameter is one of the allowed choices.

    Args:
        value: Value to validate
        param_name: Name of the parameter for error messages
        valid_choices: List of valid choices

    Returns:
        Any: The validated value

    Raises:
        ValueError: If value is not in the list of valid choices
    """
    if value not in valid_choices:
        raise ValueError(
            f"Invalid {param_name} '{value}'. Must be one of: {valid_choices}"
        )
    return value


def validate_string_format(
    value: Any, param_name: str, allowed_suffixes: Optional[Optional[List[str]]] = None
) -> str:
    """
    Validate string format with optional suffix requirements.

    Args:
        value: Value to validate
        param_name: Name of the parameter for error messages
        allowed_suffixes: Optional list of allowed suffixes (e.g., ['px', '%'])

    Returns:
        str: The validated string value

    Raises:
        ValueError: If value doesn't meet format requirements
    """
    if not isinstance(value, str):
        raise ValueError(f"{param_name} must be a string")

    if allowed_suffixes:
        if not any(value.endswith(suffix) for suffix in allowed_suffixes):
            raise ValueError(f"{param_name} must end with one of: {allowed_suffixes}")

    return value


def validate_path_string(value: Any, param_name: str) -> str:
    """
    Validate that a parameter is a valid path string.

    Args:
        value: Value to validate
        param_name: Name of the parameter for error messages

    Returns:
        str: The validated path string

    Raises:
        ValueError: If value is not a valid path string
    """
    if not value:
        raise ValueError(f"{param_name} cannot be empty")

    if not isinstance(value, str):
        raise ValueError(f"{param_name} must be a string")

    return value


def validate_filesystem_safe_string(value: Any, param_name: str) -> str:
    """
    Validate that a string is safe for filesystem usage.

    Args:
        value: Value to validate
        param_name: Name of the parameter for error messages

    Returns:
        str: The validated string value

    Raises:
        ValueError: If value contains invalid filesystem characters
    """
    # Ensure value is a string
    if not isinstance(value, str):
        raise ValueError(f"{param_name} must be a string, got {type(value).__name__}")
<<<<<<< HEAD

=======
    
>>>>>>> b4916bb2
    if not value.strip():
        raise ValueError(f"{param_name} cannot be empty or whitespace-only")

    # Invalid characters for most filesystems
    invalid_chars = '<>"|?*'
    if any(char in value for char in invalid_chars):
        raise ValueError(f"{param_name} contains invalid filesystem characters")

    return value


def validate_at_least_one_enabled(options: dict, param_name: str) -> dict:
    """
    Validate that at least one option in a dictionary is enabled (True).

    Args:
        options: Dictionary of option_name -> boolean values
        param_name: Name of the parameter group for error messages

    Returns:
        dict: The validated options dictionary

    Raises:
        ValueError: If no options are enabled
    """
    if not any(options.values()):
        enabled_options = list(options.keys())
        raise ValueError(
            f"At least one {param_name} must be enabled: {enabled_options}"
        )

    return options


def validate_k_value_dict(
    k_values: dict, param_name: str, valid_strategies: List[str]
) -> dict:
    """
    Validate a dictionary of k-values for different strategies.

    Args:
        k_values: Dictionary mapping strategy names to k-values
        param_name: Name of the parameter for error messages
        valid_strategies: List of valid strategy names

    Returns:
        dict: The validated k-values dictionary

    Raises:
        ValueError: If k-values are invalid or strategies are unknown
    """
    for strategy, k_val in k_values.items():
        if strategy not in valid_strategies:
            raise ValueError(
                f"Invalid strategy '{strategy}' in {param_name}. "
                f"Must be one of: {valid_strategies}"
            )

        validate_non_negative_integer(k_val, f"k-value for '{strategy}'")

    return k_values


def validate_ego_strategy_requirements(
    strategy: str, ego_username: Optional[str]
) -> None:
    """
    Validate requirements specific to ego-alter strategy.

    Args:
        strategy: The analysis strategy
        ego_username: The ego username (may be None)

    Raises:
        ValueError: If ego-alter strategy is used without ego_username
    """
    if strategy == "ego_alter_k-core" and not ego_username:
        raise ValueError(
            "'ego_username' must be set for 'ego_alter_k-core' strategy. "
            "Set ego_username in configuration file or use --ego-username CLI parameter"
        )


def validate_multiple_non_negative(*values_and_names) -> None:
    """
    Validate that multiple values are non-negative.

    Args:
        *values_and_names: Pairs of (value, name) tuples

    Raises:
        ValueError: If any value is negative
    """
    for value, name in values_and_names:
        if value < 0:
            raise ValueError(f"{name} cannot be negative")


def validate_image_dimensions(width: int, height: int) -> tuple:
    """
    Validate image dimensions are positive integers.

    Args:
        width: Image width
        height: Image height

    Returns:
        tuple: (width, height) validated values

    Raises:
        ValueError: If dimensions are not positive
    """
    if width <= 0 or height <= 0:
        raise ValueError("image dimensions must be positive")

    return width, height


def validate_file_path(filepath: str, must_exist: bool = True) -> bool:
    """
    Validates file path and optionally checks if file exists.

    Args:
        filepath: Path to validate
        must_exist: If True, checks that file exists

    Returns:
        bool: True if valid, False otherwise

    Raises:
        ValueError: If filepath is empty
        FileNotFoundError: If must_exist=True and file doesn't exist
    """
    validate_path_string(filepath, "filepath")

    if must_exist and not os.path.exists(filepath):
        raise FileNotFoundError(f"File not found: {filepath}")

    return True<|MERGE_RESOLUTION|>--- conflicted
+++ resolved
@@ -348,11 +348,10 @@
     # Ensure value is a string
     if not isinstance(value, str):
         raise ValueError(f"{param_name} must be a string, got {type(value).__name__}")
-<<<<<<< HEAD
-
-=======
     
->>>>>>> b4916bb2
+    if not value.strip():
+        raise ValueError(f"{param_name} cannot be empty or whitespace-only")
+
     if not value.strip():
         raise ValueError(f"{param_name} cannot be empty or whitespace-only")
 
