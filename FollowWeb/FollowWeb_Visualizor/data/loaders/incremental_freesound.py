--- conflicted
+++ resolved
@@ -617,13 +617,9 @@
                 # Check time limit
                 if self._check_time_limit():
                     elapsed = time.time() - self.start_time
-<<<<<<< HEAD
-                    stats = self._calculate_progress_stats(i, len(new_samples), elapsed)
-=======
                     stats = self._calculate_progress_stats(
                         i, len(new_samples), elapsed
                     )
->>>>>>> 1b291c08
 
                     self.logger.warning(
                         f"Time limit reached ({self.max_runtime_hours}h). "
@@ -662,31 +658,17 @@
 
         # Generate edges if requested
         edge_stats = {}
-<<<<<<< HEAD
-        if processed_samples and (
-            include_user_edges or include_pack_edges or include_tag_edges
-        ):
-=======
         if processed_samples and (include_user_edges or include_pack_edges or include_tag_edges):
->>>>>>> 1b291c08
             self.logger.info("Generating edges...")
             # Note: Edge generation methods should be implemented in earlier tasks
             # For now, we'll call the existing batch edge generation if available
             try:
-<<<<<<< HEAD
-                if hasattr(self, "_generate_all_edges"):
-=======
                 if hasattr(self, '_generate_all_edges'):
->>>>>>> 1b291c08
                     edge_stats = self._generate_all_edges(
                         include_user=include_user_edges,
                         include_pack=include_pack_edges,
                         include_tag=include_tag_edges,
-<<<<<<< HEAD
-                        tag_threshold=tag_similarity_threshold,
-=======
                         tag_threshold=tag_similarity_threshold
->>>>>>> 1b291c08
                     )
                 else:
                     # Fallback to existing methods
@@ -694,40 +676,22 @@
                         # Use existing batch edge generation
                         usernames = set()
                         pack_names = set()
-<<<<<<< HEAD
-
-                        for node_id in self.graph.nodes():
-                            node_data = self.graph.nodes[node_id]
-                            if include_user_edges:
-                                username = node_data.get("user") or node_data.get(
-                                    "username"
-                                )
-=======
                         
                         for node_id in self.graph.nodes():
                             node_data = self.graph.nodes[node_id]
                             if include_user_edges:
                                 username = node_data.get("user") or node_data.get("username")
->>>>>>> 1b291c08
                                 if username:
                                     usernames.add(username)
                             if include_pack_edges:
                                 pack = node_data.get("pack")
                                 if pack:
                                     pack_names.add(pack)
-<<<<<<< HEAD
-
-                        if include_user_edges and usernames:
-                            user_edges = self._add_user_edges_batch(usernames)
-                            edge_stats["user_edges_added"] = user_edges
-
-=======
                         
                         if include_user_edges and usernames:
                             user_edges = self._add_user_edges_batch(usernames)
                             edge_stats["user_edges_added"] = user_edges
                         
->>>>>>> 1b291c08
                         if include_pack_edges and pack_names:
                             pack_edges = self._add_pack_edges_batch(pack_names)
                             edge_stats["pack_edges_added"] = pack_edges
@@ -740,13 +704,7 @@
             len(processed_samples), len(new_samples), elapsed
         )
 
-<<<<<<< HEAD
-        self._save_checkpoint(
-            {"completed": True, "final_stats": final_stats, "edge_stats": edge_stats}
-        )
-=======
         self._save_checkpoint({"completed": True, "final_stats": final_stats, "edge_stats": edge_stats})
->>>>>>> 1b291c08
 
         success_msg = EmojiFormatter.format(
             "success",
