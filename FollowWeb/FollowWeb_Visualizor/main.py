"""
Main controller and pipeline orchestration module for FollowWeb network analysis.

This module provides the primary entry point and orchestrates the complete analysis workflow
using imported modules with error handling and logging throughout the pipeline.
"""

# Standard library imports
import argparse
import json
import logging
import os
import sys
import time
import traceback
from dataclasses import asdict
from typing import Any, Dict, List, Optional, Union

# Third-party imports
import networkx as nx

# Local imports
from .analysis.fame import FameAnalyzer
from .analysis.network import NetworkAnalyzer
from .analysis.paths import PathAnalyzer
from .core.config import (
    FollowWebConfig,
    PipelineStagesController,
    get_analysis_mode_manager,
    get_configuration_manager,
    load_config_from_dict,
)
from .data.cache import get_cache_manager
from .data.loaders import GraphLoader
from .output.formatters import EmojiFormatter
from .output.managers import OutputManager
from .utils.math import format_time_duration
from .utils.parallel import get_analysis_parallel_config, get_nx_parallel_status_message


class PipelineOrchestrator:
    """
    Class managing the analysis workflow with phase-based execution and error handling.

    This orchestrator manages the three main phases:
    1. Strategy Phase: Graph loading, filtering, and pruning
    2. Analysis Phase: Network analysis (communities, centrality, paths)
    3. Visualization Phase: HTML and PNG generation
    """

    def __init__(self, config: FollowWebConfig) -> None:
        """
        Initialize pipeline with validated configuration.

        Args:
            config: FollowWebConfig instance containing analysis parameters including
                   input/output paths, pipeline strategy, analysis settings, and
                   visualization configuration

        Raises:
            ValueError: If configuration validation fails or required keys are missing
        """
        # Configuration is already validated by the configuration manager
        self.config = config

        # Initialize pipeline stages controller
        self.stages_controller = PipelineStagesController(config)

        # Initialize analysis mode manager
        self.mode_manager = get_analysis_mode_manager(config)

        # Validate stage dependencies before proceeding
        dependency_errors = self.stages_controller.validate_stage_dependencies()
        if dependency_errors:
            error_msg = "Pipeline stage dependency validation failed:\n" + "\n".join(
                f"  - {error}" for error in dependency_errors
            )
            raise ValueError(error_msg)

        # Initialize components with mode manager and stages controller integration
        self.graph_loader = GraphLoader()
        self.network_analyzer = NetworkAnalyzer(
            mode_manager=self.mode_manager, stages_controller=self.stages_controller
        )
        self.path_analyzer = PathAnalyzer(
            mode_manager=self.mode_manager, stages_controller=self.stages_controller
        )
        self.fame_analyzer = FameAnalyzer()

        # Convert config to dictionary format for output manager
        config_dict = asdict(config)

        # Initialize unified output manager for centralized output control
        self.output_manager = OutputManager(config_dict)

        # Initialize unified logger for pipeline execution
        emoji_level = OutputManager.get_emoji_config_from_dict(config_dict)
        self.output_manager.initialize_unified_logger(
            config.output_file_prefix,
            config.strategy,
            config.k_values.strategy_k_values.get(
                config.strategy, config.k_values.default_k_value
            ),
            emoji_level,
        )
        self.logger = self.output_manager.unified_logger

        # Pipeline state
        self.pipeline_start_time = None
        self.phase_times = {}

        # Get cache manager for performance optimization
        self.cache_manager = get_cache_manager()

    def _log_timer(self, message: str, section: Optional[str] = None) -> None:
        """Log timing information with standardized format."""
        # Only log timing information if timing logs are enabled
        if self.config.output_control.enable_timing_logs:
            self.logger.log_timer(message, section)

<<<<<<< HEAD
    def _log_success(self, message: str, section: Optional[str] = None) -> None:
        """Log success information with standardized format."""
        self.logger.log_success(message, section)

    def _log_progress(self, message: str, section: Optional[str] = None) -> None:
=======
    def _log_success(
        self, message: str, section: Optional[str] = None
    ) -> None:
        """Log success information with standardized format."""
        self.logger.log_success(message, section)

    def _log_progress(
        self, message: str, section: Optional[str] = None
    ) -> None:
>>>>>>> b4916bb2
        """Log progress information with standardized format."""
        self.logger.log_progress(message, section)

    def _log_completion(
        self, message: str, section: Optional[Optional[str]] = None
    ) -> None:
        """Log completion information with standardized format."""
        self.logger.log_completion(message, section)

    def execute_pipeline(self) -> bool:
        """
        Execute analysis pipeline with error handling.

        Returns:
            bool: True if pipeline completed successfully, False otherwise
        """
        self.pipeline_start_time = time.perf_counter()
        phase_results = {}

        try:
            # Start pipeline section
            self.logger.start_section("FOLLOWWEB NETWORK ANALYSIS PIPELINE")
            pipeline_start_msg = EmojiFormatter.format(
                "rocket", "FOLLOWWEB NETWORK ANALYSIS PIPELINE"
            )
            self.logger.info(pipeline_start_msg)

            # Log pipeline configuration
            self._log_pipeline_configuration()

            # Log parallel processing capabilities
            self._log_parallel_processing_status()

            # Phase 1: Strategy execution (loading, filtering, pruning)
            if self.stages_controller.should_execute_stage("strategy"):
                graph = self._execute_strategy_phase()
                if graph is None or graph.number_of_nodes() == 0:
                    self.logger.error(
                        "Strategy phase failed or resulted in empty graph"
                    )
                    phase_results["strategy"] = False
                    return False
                else:
                    phase_results["strategy"] = True
            else:
                self.stages_controller.log_stage_skip(
                    "strategy", "Strategy stage cannot be disabled"
                )
                self.logger.error("Strategy stage is required for pipeline execution")
                phase_results["strategy"] = False
                return False

            # Phase 2: Analysis execution (communities, centrality, paths)
            if self.stages_controller.should_execute_stage("analysis"):
                analyzed_graph = self._execute_analysis_phase(graph)
                if analyzed_graph is None:
                    self.logger.error("Analysis phase failed")
                    phase_results["analysis"] = False
                    return False
                else:
                    phase_results["analysis"] = True
            else:
                self.stages_controller.log_stage_skip(
                    "analysis", "Analysis disabled in configuration"
                )
                analyzed_graph = graph  # Use original graph for visualization
                phase_results["analysis"] = "skipped"

            # Phase 3: Visualization execution (HTML and PNG generation)
            if self.stages_controller.should_execute_stage("visualization"):
                visualization_success = self._execute_visualization_phase(
                    analyzed_graph
                )
                if not visualization_success:
                    self.logger.error("Visualization phase failed")
                    phase_results["visualization"] = False
                    return False
                else:
                    phase_results["visualization"] = True
            else:
                self.stages_controller.log_stage_skip(
                    "visualization", "Visualization disabled in configuration"
                )
                phase_results["visualization"] = "skipped"

            # Validate overall pipeline success
            enabled_phases = [
                phase
                for phase in ["strategy", "analysis", "visualization"]
                if self.stages_controller.should_execute_stage(phase)
            ]
            failed_phases = [
                phase for phase in enabled_phases if phase_results.get(phase) is False
            ]
            successful_phases = [
                phase for phase in enabled_phases if phase_results.get(phase)
            ]

            # Pipeline succeeds only if ALL enabled phases succeeded
            pipeline_success = len(failed_phases) == 0 and len(successful_phases) > 0

            if pipeline_success:
                # Pipeline completion
                self._report_pipeline_completion()

                # Clear caches after successful completion to free memory
                cache_stats = self.cache_manager.get_cache_stats()
                total_cached_items = sum(cache_stats.values())
                if total_cached_items > 0:
                    self.logger.debug(f"Clearing {total_cached_items} cached items")
                    self.cache_manager.clear_all_caches()

                self.logger.close()
                return True
            else:
                self.logger.error(
                    f"Pipeline failed: {len(failed_phases)} phase(s) failed: {', '.join(failed_phases)}"
                )
                self.logger.close()
                return False

        except Exception as e:
            self.logger.error(f"Pipeline execution failed with unexpected error: {e}")
            traceback.print_exc()
            self.logger.close()
            return False

    def _execute_strategy_phase(self) -> Optional[nx.DiGraph]:
        """
        Execute graph filtering strategy (k-core, reciprocal, ego-alter).

        Returns:
            Optional[nx.DiGraph]: Processed graph or None on failure
        """
        phase_start = time.perf_counter()

        try:
            self.stages_controller.log_stage_start("strategy")

            self.logger.start_section("PHASE 1: GRAPH LOADING AND FILTERING")
            phase1_msg = EmojiFormatter.format(
                "progress", "PHASE 1: GRAPH LOADING AND FILTERING"
            )
            self.logger.info(phase1_msg)

            # Get stage-specific configuration
            stage_config = self.stages_controller.get_stage_configuration("strategy")

            # Load initial graph
            step_msg = EmojiFormatter.format("progress", "Step 1: Loading Network Data")
            self.logger.info(f"\n{step_msg}", "STEP_1_LOADING")
            self.logger.info("-" * 30)
            try:
                graph = self.graph_loader.load_from_json(self.config.input_file)
            except Exception as e:
                self.logger.error(f"Failed to load network data: {e}")
                self.stages_controller.log_stage_completion(
                    "strategy", False, time.perf_counter() - phase_start
                )
                return None

            if graph.number_of_nodes() == 0:
                self.logger.error("Loaded graph is empty - no nodes to analyze")
                self.stages_controller.log_stage_completion(
                    "strategy", False, time.perf_counter() - phase_start
                )
                return None

            success_msg = EmojiFormatter.format(
                "success", "Successfully loaded network data"
            )
            self.logger.info(success_msg)
            self.logger.info(
                f"  Initial graph: {graph.number_of_nodes():,} nodes, {graph.number_of_edges():,} edges"
            )
            self.logger.info("")

            # Apply strategy-specific filtering
            strategy = stage_config["strategy"]
            step_msg = EmojiFormatter.format(
                "progress", "Step 2: Applying Analysis Strategy"
            )
            self.logger.info(f"\n{step_msg}")
            self.logger.info("-" * 35)
            self.logger.info(f"Selected strategy: {strategy}")

            try:
                if strategy == "reciprocal_k-core":
                    # Filter for mutual connections only
                    self.logger.info("  → Filtering for mutual connections only...")
                    graph = self.graph_loader.filter_by_reciprocity(graph)
                    success_msg = EmojiFormatter.format(
                        "success",
                        f"After reciprocal filtering: {graph.number_of_nodes():,} nodes, {graph.number_of_edges():,} edges",
                    )
                    self.logger.info(f"  {success_msg}")

                elif strategy == "ego_alter_k-core":
                    # Create ego-alter graph
                    ego_username = stage_config["ego_username"]
                    if not ego_username:
                        raise ValueError(
                            "ego_username must be specified for ego_alter_k-core strategy"
                        )
                    self.logger.info(
                        f"  → Creating ego-alter network for user: {ego_username}"
                    )
                    graph = self.graph_loader.create_ego_alter_graph(
                        graph, ego_username
                    )
                    success_msg = EmojiFormatter.format(
                        "success",
                        f"After ego-alter filtering: {graph.number_of_nodes():,} nodes, {graph.number_of_edges():,} edges",
                    )
                    self.logger.info(f"  {success_msg}")

                elif strategy == "k-core":
                    self.logger.info("  → Using full network k-core analysis")

                # Check if graph is still valid after strategy filtering
                if graph.number_of_nodes() == 0:
                    self.logger.error(
                        f"Graph became empty after applying {strategy} strategy"
                    )
                    self.stages_controller.log_stage_completion(
                        "strategy", False, time.perf_counter() - phase_start
                    )
                    return None

            except Exception as e:
                self.logger.error(f"Strategy filtering failed: {e}")
                self.stages_controller.log_stage_completion(
                    "strategy", False, time.perf_counter() - phase_start
                )
                return None

            self.logger.info("")

            # Apply k-core pruning for all strategies
            k_values = stage_config["k_values"]
            k_value = k_values.get(strategy, stage_config["default_k_value"])

            try:
                step_msg = EmojiFormatter.format(
                    "progress", "Step 3: K-Core Graph Pruning"
                )
                self.logger.info(f"\n{step_msg}")
                self.logger.info("-" * 27)
                self.logger.info(f"K-value: {k_value} (minimum connections required)")
                self.logger.info("  → Removing nodes with fewer connections...")
                graph = self.graph_loader.prune_graph(graph, k_value)

                # Final validation
                if graph.number_of_nodes() == 0:
                    self.logger.error(
                        f"Graph became empty after k-core pruning with k={k_value}"
                    )
                    self.stages_controller.log_stage_completion(
                        "strategy", False, time.perf_counter() - phase_start
                    )
                    return None

            except Exception as e:
                self.logger.error(f"K-core pruning failed: {e}")
                self.stages_controller.log_stage_completion(
                    "strategy", False, time.perf_counter() - phase_start
                )
                return None

            phase_time = time.perf_counter() - phase_start
            self.phase_times["strategy"] = phase_time

            self.stages_controller.log_stage_completion("strategy", True, phase_time)
            success_msg = EmojiFormatter.format(
                "success",
                f"Final processed graph: {graph.number_of_nodes():,} nodes, {graph.number_of_edges():,} edges",
            )
            self.logger.info(f"  {success_msg}")
            self.logger.info("")
            self._log_timer(
                f"Phase 1 completed successfully in {format_time_duration(phase_time)}"
            )

            return graph

        except Exception as e:
            phase_time = time.perf_counter() - phase_start
            self.stages_controller.log_stage_completion("strategy", False, phase_time)
            self.logger.error(f"Strategy phase failed with unexpected error: {e}")
            return None

    def _execute_analysis_phase(self, graph: nx.DiGraph) -> Optional[nx.DiGraph]:
        """
        Execute network analysis (communities, centrality, paths).

        Args:
            graph: Input graph from strategy phase

        Returns:
            Optional[nx.DiGraph]: Analyzed graph or None on failure
        """
        phase_start = time.perf_counter()

        try:
            self.stages_controller.log_stage_start("analysis")

            self.logger.info("\n" + "=" * 40)
            phase_msg = EmojiFormatter.format("progress", "PHASE 2: NETWORK ANALYSIS")
            self.logger.info(phase_msg)
            self.logger.info("=" * 40)

            # Log analysis mode configuration
            self.mode_manager.log_mode_configuration()

            # Get stage-specific configuration
            stage_config = self.stages_controller.get_stage_configuration("analysis")

            analyzed_graph = graph
            component_results = {}

            # Perform network analysis (communities and centrality) if enabled
            if self.stages_controller.should_execute_analysis_component(
                "community_detection"
            ) or self.stages_controller.should_execute_analysis_component(
                "centrality_analysis"
            ):
                try:
                    step_msg = EmojiFormatter.format(
                        "progress", "Step 1: Network Structure Analysis"
                    )
                    self.logger.info(f"\n{step_msg}")
                    self.logger.info("-" * 34)
                    self.logger.info(
                        "  → Detecting communities and calculating centrality metrics..."
                    )
                    analyzed_graph = self.network_analyzer.analyze_network(graph)
                    component_results["network_structure"] = True
                    self.logger.info("")
                except Exception as e:
                    self.logger.error(f"Network structure analysis failed: {e}")
                    component_results["network_structure"] = False
                    # Continue with original graph for other components
                    analyzed_graph = graph

            # Path analysis if enabled
            if self.stages_controller.should_execute_analysis_component(
                "path_analysis"
            ):
                self.stages_controller.log_analysis_component_start("path_analysis")

                try:
                    step_msg = EmojiFormatter.format(
                        "progress", "Step 2: Path Length Analysis"
                    )
                    self.logger.info(f"\n{step_msg}")
                    self.logger.info("-" * 26)
                    self.logger.info(
                        "  → Calculating shortest paths and connectivity metrics..."
                    )
                    self.path_analyzer.analyze_path_lengths(analyzed_graph)
                    self.stages_controller.log_analysis_component_completion(
                        "path_analysis", True
                    )
                    component_results["path_analysis"] = True
                    self.logger.info("")
                except Exception as e:
                    self.logger.error(f"Path analysis failed: {e}")
                    self.stages_controller.log_analysis_component_completion(
                        "path_analysis", False
                    )
                    component_results["path_analysis"] = False
            else:
                self.stages_controller.log_analysis_component_skip(
                    "path_analysis", "Path analysis disabled in configuration"
                )
                component_results["path_analysis"] = "skipped"

            # Fame analysis
            try:
                step_msg = EmojiFormatter.format(
                    "progress", "Step 3: Influential Account Analysis"
                )
                self.logger.info(f"\n{step_msg}")
                self.logger.info("-" * 34)
                self.logger.info(
                    "  → Identifying high-influence users and celebrities..."
                )
                min_followers = stage_config["min_followers_in_network"]
                min_ratio = stage_config["min_fame_ratio"]

                unreachable_famous, reachable_famous = (
                    self.fame_analyzer.find_famous_accounts(
                        analyzed_graph, min_followers, min_ratio
                    )
                )

                # Report fame analysis results
                self._report_fame_analysis(unreachable_famous, reachable_famous)
                component_results["fame_analysis"] = True
                self.logger.info("")
            except Exception as e:
                self.logger.error(f"Fame analysis failed: {e}")
                component_results["fame_analysis"] = False
                # Set empty lists to prevent downstream errors
                unreachable_famous, reachable_famous = [], []

            # Contact path analysis if target specified and path analysis is enabled
            contact_target = stage_config["contact_path_target"]
            ego_username = self.config.ego_username

            if (
                contact_target
                and ego_username
                and self.stages_controller.should_execute_analysis_component(
                    "path_analysis"
                )
                and component_results.get("path_analysis")
            ):
                try:
                    self.logger.info(
                        f"Analyzing contact path from {ego_username} to: {contact_target}"
                    )
                    self.path_analyzer.print_detailed_contact_path(
                        analyzed_graph, ego_username, contact_target
                    )
                    component_results["contact_path"] = True
                except Exception as e:
                    self.logger.error(f"Contact path analysis failed: {e}")
                    component_results["contact_path"] = False
            elif contact_target and not ego_username:
                self.logger.warning(
                    f"Contact path target '{contact_target}' specified but no ego_username configured. Skipping contact path analysis."
                )
                component_results["contact_path"] = "skipped"
            elif ego_username and not contact_target:
                self.logger.info(
                    f"Ego username '{ego_username}' configured but no contact_path_target specified. Skipping contact path analysis."
                )
                component_results["contact_path"] = "skipped"
            elif (
                contact_target
                and not self.stages_controller.should_execute_analysis_component(
                    "path_analysis"
                )
            ):
                self.logger.info(
                    "Contact path analysis skipped - path analysis is disabled"
                )
                component_results["contact_path"] = "skipped"
            elif contact_target and component_results.get("path_analysis") is False:
                self.logger.info("Contact path analysis skipped - path analysis failed")
                component_results["contact_path"] = "skipped"
            else:
                component_results["contact_path"] = "skipped"

            # Path analysis for famous accounts if requested and path analysis is enabled
            if (
                stage_config["find_paths_to_all_famous"]
                and self.stages_controller.should_execute_analysis_component(
                    "path_analysis"
                )
                and component_results.get("path_analysis")
            ):
                try:
                    self._analyze_famous_paths(analyzed_graph, reachable_famous)
                    component_results["famous_paths"] = True
                except Exception as e:
                    self.logger.error(f"Famous paths analysis failed: {e}")
                    component_results["famous_paths"] = False
            elif stage_config["find_paths_to_all_famous"]:
                self.logger.info(
                    "Famous path analysis skipped - path analysis is disabled or failed"
                )
                component_results["famous_paths"] = "skipped"
            else:
                component_results["famous_paths"] = "skipped"

            # Evaluate overall analysis phase success
            failed_components = [
                name for name, result in component_results.items() if result is False
            ]
            successful_components = [
                name for name, result in component_results.items() if result
            ]
            skipped_components = [
                name
                for name, result in component_results.items()
                if result == "skipped"
            ]

            phase_time = time.perf_counter() - phase_start
            self.phase_times["analysis"] = phase_time

            # Log component results summary
            self.logger.info("\nAnalysis component results:")
            success_msg = EmojiFormatter.format(
                "success",
                f"Successful: {len(successful_components)} ({', '.join(successful_components) if successful_components else 'none'})",
            )
            self.logger.info(success_msg)
            if failed_components:
                error_msg = EmojiFormatter.format(
                    "error",
                    f"Failed: {len(failed_components)} ({', '.join(failed_components)})",
                )
                self.logger.info(error_msg)
            if skipped_components:
                self.logger.info(
                    f"⏭️ Skipped: {len(skipped_components)} ({', '.join(skipped_components)})"
                )

            # Analysis phase succeeds if at least one component succeeded and no critical failures
            analysis_success = (
                len(successful_components) > 0 and len(failed_components) == 0
            )

            self.stages_controller.log_stage_completion(
                "analysis", analysis_success, phase_time
            )

            if analysis_success:
                self._log_timer(
                    f"Analysis phase completed in {format_time_duration(phase_time)}"
                )
                return analyzed_graph
            else:
                self.logger.error(
                    f"Analysis phase failed: {len(failed_components)} component(s) failed"
                )
                return None

        except Exception as e:
            phase_time = time.perf_counter() - phase_start
            self.stages_controller.log_stage_completion("analysis", False, phase_time)
            self.logger.error(f"Analysis phase failed with unexpected error: {e}")
            return None

    def _execute_visualization_phase(self, graph: nx.DiGraph) -> bool:
        """
        Execute visualization generation using OutputManager.

        Args:
            graph: Analyzed graph from analysis phase

        Returns:
            bool: True if visualization generation succeeded
        """
        phase_start = time.perf_counter()

        try:
            self.stages_controller.log_stage_start("visualization")

            self.logger.info("\n" + "=" * 50)
            phase_msg = EmojiFormatter.format(
                "progress", "PHASE 3: VISUALIZATION GENERATION"
            )
            self.logger.info(phase_msg)
            self.logger.info("=" * 50)

            # Validate output configuration
            validation_errors = self.output_manager.validate_output_configuration()
            if validation_errors:
                for error in validation_errors:
                    self.logger.error(f"Output configuration error: {error}")
                return False

            # Log enabled output formats
            enabled_formats = self.output_manager.get_enabled_formats()
            self.logger.info("GENERATING OUTPUTS")
            self.logger.info("-" * 18)
            self.logger.info(f"Enabled formats: {', '.join(enabled_formats)}")
            self.logger.info("")

            # Get strategy and k-value for output generation
            strategy = self.config.strategy
            k_values = self.config.k_values.strategy_k_values
            k_value = k_values.get(strategy, self.config.k_values.default_k_value)
            output_prefix = self.config.output_file_prefix

            # Add total time to phase times for complete timing data
            complete_timing_data = self.phase_times.copy()
            complete_timing_data["total"] = (
                time.perf_counter() - self.pipeline_start_time
            )

            # Generate all outputs using OutputManager
            output_results = self.output_manager.generate_all_outputs(
                graph, strategy, k_value, complete_timing_data, output_prefix
            )

            # Check results - only count actually attempted outputs
            successful_outputs = sum(
                1 for success in output_results.values() if success
            )
            len(output_results)
            failed_outputs = sum(
                1 for success in output_results.values() if not success
            )

            phase_time = time.perf_counter() - phase_start
            self.phase_times["visualization"] = phase_time

            # Log output generation summary
            self.logger.info("")
            self.logger.info("OUTPUT GENERATION SUMMARY")
            self.logger.info("-" * 25)
            self.logger.info(f"Generated: {successful_outputs} format(s)")
            if failed_outputs > 0:
                self.logger.info(f"Failed: {failed_outputs} format(s)")

            for format_name, success in output_results.items():
                if success:
                    status_msg = EmojiFormatter.format("success", "SUCCESS")
                else:
                    status_msg = EmojiFormatter.format("error", "FAILED")
                self.logger.info(f"  {format_name.upper()}: {status_msg}")

            # All attempted outputs must succeed for visualization phase to be considered successful
            all_successful = all(output_results.values()) and len(output_results) > 0

            self.stages_controller.log_stage_completion(
                "visualization", all_successful, phase_time
            )
            self._log_timer(
                f"Visualization phase completed in {format_time_duration(phase_time)}"
            )

            if not all_successful:
                failed_outputs = [
                    fmt for fmt, success in output_results.items() if not success
                ]
                self.logger.error(
                    f"Visualization phase failed: {len(failed_outputs)} output(s) failed: {', '.join(failed_outputs)}"
                )

            return all_successful

        except Exception as e:
            phase_time = time.perf_counter() - phase_start
            self.stages_controller.log_stage_completion(
                "visualization", False, phase_time
            )
            self.logger.error(f"Visualization phase failed: {e}")
            return False

    def _report_fame_analysis(
        self,
        unreachable_famous: List[Dict[str, Union[str, int, float]]],
        reachable_famous: List[Dict[str, Union[str, int, float]]],
    ) -> None:
        """
        Report fame analysis results.

        Args:
            unreachable_famous: List of famous accounts with no following
            reachable_famous: List of famous accounts with following
        """
        total_famous = len(unreachable_famous) + len(reachable_famous)

        if total_famous == 0:
            self.logger.info("No famous accounts found matching criteria")
            return

        self.logger.info(f"Found {total_famous} famous accounts:")
        self.logger.info(f"  - {len(unreachable_famous)} unreachable (follow nobody)")
        self.logger.info(f"  - {len(reachable_famous)} reachable (follow others)")

        # Show top 5 from each category
        if unreachable_famous:
            self.logger.info("\nTop unreachable famous accounts:")
            for i, account in enumerate(unreachable_famous[:5]):
                self.logger.info(
                    f"  {i + 1}. {account['username']} "
                    f"(followers: {account['followers_in_network']}, "
                    f"ratio: {account['ratio']:.1f})"
                )

        if reachable_famous:
            self.logger.info("\nTop reachable famous accounts:")
            for i, account in enumerate(reachable_famous[:5]):
                self.logger.info(
                    f"  {i + 1}. {account['username']} "
                    f"(followers: {account['followers_in_network']}, "
                    f"following: {account['following_in_network']}, "
                    f"ratio: {account['ratio']:.1f})"
                )

    def _analyze_famous_paths(
        self,
        graph: nx.DiGraph,
        reachable_famous: List[Dict[str, Union[str, int, float]]],
    ) -> None:
        """
        Analyze paths to famous accounts if requested.

        Args:
            graph: Analyzed graph
            reachable_famous: List of reachable famous accounts
        """
        if not reachable_famous:
            return

        ego_username = self.config.ego_username
        if not ego_username:
            self.logger.warning(
                "Cannot analyze paths to famous accounts: no ego_username configured. Skipping famous path analysis."
            )
            return

        self.logger.info(
            f"Analyzing paths from {ego_username} to {len(reachable_famous)} reachable famous accounts..."
        )

        paths_found = 0
        for account in reachable_famous[:10]:  # Limit to top 10 to avoid spam
            username = account["username"]
            path_found = self.path_analyzer.print_detailed_contact_path(
                graph, ego_username, username
            )
            if path_found:
                paths_found += 1

        self.logger.info(
            f"Found paths to {paths_found} out of {min(10, len(reachable_famous))} famous accounts"
        )

    def _log_pipeline_configuration(self) -> None:
        """Log pipeline configuration and stage execution plan."""
        self.logger.start_section("PIPELINE CONFIGURATION")
        self.logger.info(f"Strategy: {self.config.strategy}")
        self.logger.info(f"Analysis mode: {self.config.analysis_mode.mode.value}")
        self.logger.info("")

        # Log enabled stages
        stages = self.config.pipeline_stages
        self.logger.info("ENABLED STAGES")
        self.logger.info("-" * 14)
        strategy_msg = EmojiFormatter.format(
            "success", f"Graph Loading & Filtering: {stages.enable_strategy}"
        )
        analysis_msg = EmojiFormatter.format(
            "success", f"Network Analysis: {stages.enable_analysis}"
        )
        viz_msg = EmojiFormatter.format(
            "success", f"Visualization: {stages.enable_visualization}"
        )
        self.logger.info(strategy_msg)
        self.logger.info(analysis_msg)
        self.logger.info(viz_msg)
        self.logger.info("")

        # Log enabled analysis components if analysis is enabled
        if stages.enable_analysis:
            self.logger.info("ANALYSIS COMPONENTS")
            self.logger.info("-" * 19)
            community_msg = EmojiFormatter.format(
                "success", f"Community detection: {stages.enable_community_detection}"
            )
            centrality_msg = EmojiFormatter.format(
                "success", f"Centrality analysis: {stages.enable_centrality_analysis}"
            )
            path_msg = EmojiFormatter.format(
                "success", f"Path analysis: {stages.enable_path_analysis}"
            )
            self.logger.info(community_msg)
            self.logger.info(centrality_msg)
            self.logger.info(path_msg)
            self.logger.info("")

        # Log output formats
        output = self.config.output_control
        self.logger.info("OUTPUT FORMATS")
        self.logger.info("-" * 14)
        html_msg = EmojiFormatter.format(
            "success", f"Interactive HTML: {output.generate_html}"
        )
        png_msg = EmojiFormatter.format("success", f"Static PNG: {output.generate_png}")
        reports_msg = EmojiFormatter.format(
            "success", f"Text Reports: {output.generate_reports}"
        )
        timing_msg = EmojiFormatter.format(
            "success", f"Timing logs: {output.enable_timing_logs}"
        )
        self.logger.info(html_msg)
        self.logger.info(png_msg)
        self.logger.info(reports_msg)
        self.logger.info(timing_msg)
        self.logger.info("")

    def _log_parallel_processing_status(self) -> None:
        """Log parallel processing capabilities and configuration."""
        self.logger.info("PARALLEL PROCESSING")
        self.logger.info("-" * 18)

        # Get and log nx-parallel status
        nx_status = get_nx_parallel_status_message()
        self.logger.info(f"NetworkX optimization: {nx_status}")

        # Get sample parallel configuration to show capabilities
        sample_config = get_analysis_parallel_config()
        self.logger.info(f"Available cores: {sample_config.cores_available}")
        self.logger.info(f"Environment: {sample_config.environment}")

        if sample_config.cores_available > 1:
            self.logger.info(
                f"Parallel processing: Enabled (strategy: {sample_config.strategy})"
            )
        else:
            self.logger.info("Parallel processing: Single-core system")

        self.logger.info("")

    def _report_pipeline_completion(self) -> None:
        """Report overall pipeline completion statistics."""
        total_time = time.perf_counter() - self.pipeline_start_time

        self.logger.info("\n" + "=" * 70)
        self.logger.info("PIPELINE COMPLETION SUMMARY")
        self.logger.info("=" * 70)

        # Report stage execution summary
        execution_summary = self.stages_controller.get_execution_summary()
        self.logger.info("")
        self.logger.info("STAGE EXECUTION SUMMARY")
        self.logger.info("-" * 23)
        for stage_name, status in execution_summary["stages"].items():
            if status == "completed":
                status_icon = EmojiFormatter.get_emoji("success")
            elif status == "failed":
                status_icon = EmojiFormatter.get_emoji("error")
            else:
                status_icon = "○"
            self.logger.info(
                f"  {status_icon} {stage_name.replace('_', ' ').title()}: {status}"
            )

        if execution_summary["stages"]["analysis"] in ["completed", "in_progress"]:
            self.logger.info("")
            self.logger.info("ANALYSIS COMPONENTS")
            self.logger.info("-" * 19)
            for component_name, status in execution_summary[
                "analysis_components"
            ].items():
                if status == "completed":
                    status_icon = EmojiFormatter.get_emoji("success")
                elif status == "failed":
                    status_icon = EmojiFormatter.get_emoji("error")
                else:
                    status_icon = "○"
                self.logger.info(
                    f"  {status_icon} {component_name.replace('_', ' ').title()}: {status}"
                )

        # Report phase timings
        self.logger.info("")
        self.logger.info("EXECUTION TIMING")
        self.logger.info("-" * 16)
        for phase_name, phase_time in self.phase_times.items():
            percentage = (phase_time / total_time) * 100
            self._log_timer(
                f"{phase_name.replace('_', ' ').title()}: "
                f"{format_time_duration(phase_time)} ({percentage:.1f}%)"
            )

        self.logger.info("")
        self._log_timer(f"Total execution time: {format_time_duration(total_time)}")

        # Validate that all enabled phases completed successfully
        enabled_phases = [
            phase
            for phase in ["strategy", "analysis", "visualization"]
            if self.stages_controller.should_execute_stage(phase)
        ]
        completed_phases = [
            phase
            for phase in enabled_phases
            if execution_summary["stages"].get(phase) == "completed"
        ]

        self.logger.info("")
        if len(completed_phases) == len(enabled_phases):
            self._log_success("🎉 All pipeline phases completed successfully!")
        else:
            incomplete_phases = [
                phase for phase in enabled_phases if phase not in completed_phases
            ]
            self.logger.warning(
                f"⚠️  Pipeline completed with issues: {', '.join(incomplete_phases)} phases did not complete successfully"
            )

        self.logger.info("=" * 70)


def load_config_from_file(config_path: str) -> Dict[str, Any]:
    """
    Load configuration from a JSON file using the configuration manager.

    Args:
        config_path: Path to configuration JSON file

    Returns:
        Dict[str, Any]: Loaded configuration dictionary

    Raises:
        FileNotFoundError: If config file doesn't exist
        ValueError: If config file is invalid JSON or fails validation
    """
    config_manager = get_configuration_manager()
    config = config_manager.load_configuration(config_file=config_path)
    return config_manager.serialize_configuration(config)


def create_argument_parser() -> argparse.ArgumentParser:
    """
    Create command-line argument parser for the FollowWeb pipeline.

    Returns:
        argparse.ArgumentParser: Argument parser
    """
    parser = argparse.ArgumentParser(
        description="Social network analysis tool for Instagram follower/following data.",
        formatter_class=argparse.RawDescriptionHelpFormatter,
        epilog="""
Examples:
  python -m FollowWeb_Visualizor.main --input data.json
  python -m FollowWeb_Visualizor.main --config my_config.json --fast-mode
  python -m FollowWeb_Visualizor.main --strategy reciprocal_k-core --k-reciprocal 15
  python -m FollowWeb_Visualizor.main --skip-analysis --no-png
  python -m FollowWeb_Visualizor.main --print-default-config > config.json
        """,
    )

    # Configuration options
    config_group = parser.add_argument_group("Configuration")
    config_group.add_argument(
        "--config",
        "-c",
        type=str,
        metavar="FILE",
        help="Path to JSON configuration file. Loads configuration with "
        "pipeline stages, analysis modes, and output control settings. "
        "CLI parameters override config file values.",
    )

    # Input/output options
    io_group = parser.add_argument_group("Input/Output")
    io_group.add_argument(
        "--input",
        "-i",
        type=str,
        metavar="FILE",
        help="Path to input JSON file containing follower/following data. "
        "Must be in FollowWeb JSON format with user relationship data.",
    )

    io_group.add_argument(
        "--output-prefix",
        "-o",
        type=str,
        metavar="PREFIX",
        help="Output file prefix (e.g., Results/Analysis)"
        'Structure: PREFIX-strategy-kN-hash.ext (e.g., "Results/Analysis-k-core-k10-abc123.html")',
    )

    # Pipeline strategy options
    strategy_group = parser.add_argument_group("Strategy")
    strategy_group.add_argument(
        "--strategy",
        "-s",
        choices=["k-core", "reciprocal_k-core", "ego_alter_k-core"],
        metavar="STRATEGY",
        help="Network analysis strategy: "
        '"k-core" (full network k-core decomposition), '
        '"reciprocal_k-core" (mutual connections only), '
        '"ego_alter_k-core" (personal network analysis)',
    )

    strategy_group.add_argument(
        "--ego-username",
        type=str,
        metavar="USERNAME",
        help="Target username for ego_alter_k-core strategy. Required when using "
        "ego_alter_k-core strategy. Analyzes the personal network centered on this user.",
    )

    # Analysis mode selection flags (mutually exclusive)
    mode_group = parser.add_mutually_exclusive_group()
    mode_group.title = "Analysis Modes"

    mode_group.add_argument(
        "--fast-mode",
        action="store_true",
        help="FAST mode: Optimized algorithms with reduced precision. "
        "Uses sampling (threshold: 1000 nodes), limited layout iterations (100), "
        "approximate algorithms, and skips expensive computations. "
        "Best for: Large networks (>10K nodes), quick exploration, performance testing.",
    )

    mode_group.add_argument(
        "--medium-mode",
        action="store_true",
        help="MEDIUM mode: Balanced analysis depth and performance. "
        "Moderate sampling (threshold: 5000 nodes), reasonable layout iterations (500), "
        "selective algorithm optimizations. "
        "Best for: Medium networks (1K-10K nodes), regular analysis, balanced quality/speed.",
    )

    mode_group.add_argument(
        "--full-mode",
        action="store_true",
        help="FULL mode: Detailed analysis with maximum precision (default). "
        "Conservative sampling (threshold: 10000 nodes), extensive layout iterations (1000), "
        "all algorithms enabled, high quality results. "
        "Best for: Research, publication-quality results, detailed analysis.",
    )

    # K-value CLI parameters for all strategies
    k_values_group = parser.add_argument_group("K-Values")
    k_values_group.add_argument(
        "--k-core",
        type=int,
        metavar="K",
        help="K-value for k-core strategy (default: 10). "
        "Minimum degree for nodes in k-core subgraph. "
        "Higher values focus on more densely connected regions. "
        "Typical range: 1-50 (1=include all, 20+=very dense cores only)",
    )

    k_values_group.add_argument(
        "--k-reciprocal",
        type=int,
        metavar="K",
        help="K-value for reciprocal_k-core strategy (default: 10). "
        "Minimum mutual connections for nodes in reciprocal k-core. "
        "Focuses on bidirectional relationships. "
        "Typical range: 1-30 (higher values = stronger mutual connections)",
    )

    k_values_group.add_argument(
        "--k-ego-alter",
        type=int,
        metavar="K",
        help="K-value for ego_alter_k-core strategy (default: 10). "
        "Minimum connections within ego network for inclusion. "
        "Controls density of personal network analysis. "
        "Typical range: 1-20 (depends on ego user's network size)",
    )

    # Output control flags
    output_group = parser.add_argument_group("Output")
    output_group.add_argument(
        "--no-png",
        action="store_true",
        help="Disable PNG static image generation. "
        "Skips matplotlib-based high-resolution network images. "
        "Use when only interactive visualization is needed or for faster execution.",
    )

    output_group.add_argument(
        "--no-html",
        action="store_true",
        help="Disable HTML interactive visualization generation. "
        "Skips Pyvis-based interactive network browser. "
        "Use for batch processing or when only static images are needed.",
    )

    output_group.add_argument(
        "--no-reports",
        action="store_true",
        help="Disable text report generation. "
        "Skips detailed metrics and statistics text files. "
        "Use when only visualizations are needed.",
    )

    output_group.add_argument(
        "--enable-timing-logs",
        action="store_true",
        help="Enable detailed timing log generation. "
        "Creates *_timing.txt files with phase-by-phase execution times. "
        "Useful for performance analysis and optimization.",
    )

    # Pipeline stage control flags
    stage_group = parser.add_argument_group("Pipeline Stages")
    stage_group.add_argument(
        "--skip-analysis",
        action="store_true",
        help="Skip analysis phase (strategy + visualization only). "
        "Loads and filters network data, then generates visualizations without "
        "community detection, centrality analysis, or path analysis. "
        "Fastest execution for basic network visualization.",
    )

    stage_group.add_argument(
        "--skip-visualization",
        action="store_true",
        help="Skip visualization phase (strategy + analysis only). "
        "Performs complete network analysis but skips HTML/PNG generation. "
        "Useful for batch analysis or when only metrics are needed.",
    )

    stage_group.add_argument(
        "--analysis-only",
        action="store_true",
        help="Run analysis phase only (equivalent to --skip-visualization). "
        "Performs strategy and analysis phases but skips visualization. "
        "Generates text reports with network metrics and statistics.",
    )

    # Analysis component control
    analysis_group = parser.add_argument_group("Analysis Components")
    analysis_group.add_argument(
        "--skip-path-analysis",
        action="store_true",
        help="Skip path analysis component (performance improvement). "
        "Disables shortest path calculations, connectivity analysis, and contact path finding. "
        "Recommended for large networks (>5K nodes) when path information is not needed.",
    )

    analysis_group.add_argument(
        "--skip-community-detection",
        action="store_true",
        help="Skip community detection analysis. "
        "Disables Louvain algorithm for community identification. "
        "Network will be visualized without community colors/grouping.",
    )

    analysis_group.add_argument(
        "--skip-centrality-analysis",
        action="store_true",
        help="Skip centrality analysis (degree, betweenness, eigenvector, closeness). "
        "Disables node importance calculations. "
        "Visualization will use uniform node sizing instead of centrality-based sizing.",
    )

    # Performance options
    performance_group = parser.add_argument_group("Performance")
    performance_group.add_argument(
        "--max-layout-iterations",
        type=int,
        metavar="N",
        help="Maximum iterations for spring layout algorithm (default varies by mode). "
        "Higher values = better layout quality but slower execution. "
        "Typical range: 50-2000 (50=fast/rough, 1000=high quality, 2000=publication)",
    )

    performance_group.add_argument(
        "--sampling-threshold",
        type=int,
        metavar="N",
        help="Node count threshold for enabling sampling optimizations (default varies by mode). "
        "Networks larger than this use sampling for expensive algorithms. "
        "Typical range: 1000-15000 (lower=more aggressive sampling, higher=more precision)",
    )

    # Logging options
    logging_group = parser.add_argument_group("Logging")
    logging_group.add_argument(
        "--verbose",
        "-v",
        action="store_true",
        help="Enable verbose (DEBUG) logging with timestamps and module names. "
        "Shows progress information, algorithm parameters, and debug messages. "
        "Useful for troubleshooting and development.",
    )

    logging_group.add_argument(
        "--quiet",
        "-q",
        action="store_true",
        help="Suppress all console output except errors. "
        "Only critical error messages will be displayed. "
        "Useful for batch processing and automated scripts.",
    )

    # Utility options
    utility_group = parser.add_argument_group("Utilities")
    utility_group.add_argument(
        "--validate-config",
        action="store_true",
        help="Validate configuration file and exit without running analysis. "
        "Checks for parameter consistency, stage dependencies, and file permissions. "
        "Returns exit code 0 for valid config, 1 for invalid config.",
    )

    utility_group.add_argument(
        "--print-default-config",
        action="store_true",
        help="Print default configuration as JSON and exit. "
        "Shows available parameters with default values. "
        "Use to create custom configuration files: --print-default-config > my_config.json",
    )

    # Emoji configuration options
    emoji_group = parser.add_argument_group("Display")
    emoji_group.add_argument(
        "--emoji-level",
        choices=["full", "simple", "text", "none"],
        help="Set emoji fallback level: "
        "'full' = Unicode emojis (checkmark, X, circle), "
        "'simple' = ASCII symbols ([checkmark], [X], [~]), "
        "'text' = Plain text (SUCCESS, ERROR, PROGRESS), "
        "'none' = No emoji indicators",
    )

    return parser


# CLI overrides are handled by ConfigurationManager.load_configuration()


def setup_logging(verbose: bool = False, quiet: bool = False) -> None:
    """
    Setup optimized logging configuration.

    Args:
        verbose: Enable verbose (DEBUG) logging
        quiet: Suppress all output except errors
    """
    if quiet:
        level = logging.ERROR
    elif verbose:
        level = logging.DEBUG
    else:
        level = logging.INFO

    # Simple logging setup that works with the unified emoji system
    handler = logging.StreamHandler(sys.stdout)

    # Use a simple formatter that respects the emoji configuration
    if verbose:
        formatter = logging.Formatter(
            "%(asctime)s - %(name)s - %(levelname)s: %(message)s"
        )
    else:
        formatter = logging.Formatter("%(message)s")

    handler.setFormatter(formatter)

    # Ensure UTF-8 encoding for Unicode characters on Windows
    if hasattr(sys.stdout, "reconfigure"):
        try:
            sys.stdout.reconfigure(encoding="utf-8")
        except (AttributeError, OSError):
            # Fallback: continue with default encoding
            pass

    logging.basicConfig(level=level, handlers=[handler], force=True)


def main() -> int:
    """
    Main entry point with configuration loading and error management.

    This function provides:
    - Command-line interface handling
    - Configuration loading and validation
    - Error management with appropriate exit codes

    Returns:
        int: Exit code (0 for success, 1 for failure)
    """
    try:
        # Parse command-line arguments
        parser = create_argument_parser()
        args = parser.parse_args()

        # Setup logging based on verbosity
        setup_logging(args.verbose, args.quiet)
        logger = logging.getLogger(__name__)

        # Handle utility commands first
        if args.print_default_config:
            config_manager = get_configuration_manager()
            config = config_manager.load_configuration()
            config_dict = config_manager.serialize_configuration(config)
            # Use print for utility output to stdout (not logging)
            print(json.dumps(config_dict, indent=2, default=str))
            return 0

        # Load configuration using the configuration manager
        config_manager = get_configuration_manager()

        if args.config:
            logger.info(f"Loading configuration from: {args.config}")
            config = config_manager.load_configuration(config_file=args.config)
            success_msg = EmojiFormatter.format(
                "success", "Configuration validated successfully"
            )
            logger.info(success_msg)
        else:
            logger.debug("Using default configuration")
            config = config_manager.load_configuration()
            success_msg = EmojiFormatter.format(
                "success", "Configuration validated successfully"
            )
            logger.info(success_msg)

        # Apply emoji configuration
        emoji_level = config.output_control.output_formatting.emoji.fallback_level
        EmojiFormatter.set_fallback_level(emoji_level)

        # Apply command-line overrides
        if hasattr(args, "__dict__"):
            # Convert args to dict and apply overrides
            cli_overrides = {}

            # Basic input/output overrides
            if args.input:
                cli_overrides["input_file"] = args.input
            if args.output_prefix:
                cli_overrides["output_file_prefix"] = args.output_prefix
            if args.strategy:
                cli_overrides["strategy"] = args.strategy
            if args.ego_username:
                cli_overrides["ego_username"] = args.ego_username

            # Analysis mode selection flags
            if args.fast_mode:
                cli_overrides["analysis_mode"] = {"mode": "fast"}
            elif args.medium_mode:
                cli_overrides["analysis_mode"] = {"mode": "medium"}
            elif args.full_mode:
                cli_overrides["analysis_mode"] = {"mode": "full"}

            # K-value CLI parameters for all strategies
            # When a specific k-value is provided, automatically switch to that strategy
            k_values_overrides = {}
            if args.k_core is not None:
                k_values_overrides["k-core"] = args.k_core
                # Auto-switch to k-core strategy when --k-core is specified
                if "strategy" not in cli_overrides:
                    cli_overrides["strategy"] = "k-core"
            if args.k_reciprocal is not None:
                k_values_overrides["reciprocal_k-core"] = args.k_reciprocal
                # Auto-switch to reciprocal_k-core strategy when --k-reciprocal is specified
                if "strategy" not in cli_overrides:
                    cli_overrides["strategy"] = "reciprocal_k-core"
            if args.k_ego_alter is not None:
                k_values_overrides["ego_alter_k-core"] = args.k_ego_alter
                # Auto-switch to ego_alter_k-core strategy when --k-ego-alter is specified
                if "strategy" not in cli_overrides:
                    cli_overrides["strategy"] = "ego_alter_k-core"

            if k_values_overrides:
                cli_overrides["k_values"] = {"strategy_k_values": k_values_overrides}

            # Output control flags
            output_control_overrides = {}
            if args.no_png:
                output_control_overrides["generate_png"] = False
            if args.no_html:
                output_control_overrides["generate_html"] = False
            if args.no_reports:
                output_control_overrides["generate_reports"] = False
            if args.enable_timing_logs:
                output_control_overrides["enable_timing_logs"] = True

            if output_control_overrides:
                cli_overrides["output_control"] = output_control_overrides

            # Pipeline stage control flags
            pipeline_stages_overrides = {}
            if args.skip_analysis or args.analysis_only:
                # Handle mutually exclusive stage control
                if args.skip_analysis:
                    pipeline_stages_overrides["enable_analysis"] = False
                if args.analysis_only or args.skip_visualization:
                    pipeline_stages_overrides["enable_visualization"] = False

            # Analysis component control
            if args.skip_path_analysis:
                pipeline_stages_overrides["enable_path_analysis"] = False
            if args.skip_community_detection:
                pipeline_stages_overrides["enable_community_detection"] = False
            if args.skip_centrality_analysis:
                pipeline_stages_overrides["enable_centrality_analysis"] = False

            if pipeline_stages_overrides:
                cli_overrides["pipeline_stages"] = pipeline_stages_overrides

            # Performance options
            analysis_mode_overrides = cli_overrides.get("analysis_mode", {})
            if args.max_layout_iterations is not None:
                analysis_mode_overrides["max_layout_iterations"] = (
                    args.max_layout_iterations
                )
            if args.sampling_threshold is not None:
                analysis_mode_overrides["sampling_threshold"] = args.sampling_threshold

            if analysis_mode_overrides:
                cli_overrides["analysis_mode"] = analysis_mode_overrides

            # Emoji configuration
            if args.emoji_level:
                cli_overrides["output_control"] = cli_overrides.get(
                    "output_control", {}
                )
                cli_overrides["output_control"]["output_formatting"] = cli_overrides[
                    "output_control"
                ].get("output_formatting", {})
                cli_overrides["output_control"]["output_formatting"]["emoji"] = {
                    "fallback_level": args.emoji_level
                }

            if cli_overrides:
                # Reload configuration with CLI overrides
                config_dict = asdict(config)
                merged_config = config_manager.merge_configurations(
                    config_dict, cli_overrides
                )
                config = load_config_from_dict(merged_config)

        # Validate configuration if requested
        if args.validate_config:
            try:
                validation_result = config_manager.validate_configuration(config)
                if validation_result.is_valid:
                    logger.info("Configuration validation successful")
                    if validation_result.warnings:
                        logger.info("Warnings:")
                        for warning in validation_result.warnings:
                            logger.warning(warning)
                    return 0
                else:
                    logger.error("configuration validation failed")
                    for error in validation_result.errors:
                        logger.error(f"  - {error}")
                    return 1
            except Exception as e:
                logger.error(f"Configuration validation failed: {e}")
                return 1

        # Validate input file exists before starting pipeline
        input_file = config.input_file
        if not os.path.exists(input_file):
            logger.error("input file not found")
            return 1

        # Create output directory if needed and allowed
        output_prefix = config.output_file_prefix
        output_dir = os.path.dirname(output_prefix)
        if output_dir and not os.path.exists(output_dir):
            logger.info(f"Creating default output directory: {output_dir}")
            try:
                os.makedirs(output_dir, exist_ok=True)
            except OSError:
                logger.error("failed to create Output directory")
                return 1

        # Create and execute pipeline
        logger.debug("Initializing pipeline orchestrator")
        orchestrator = PipelineOrchestrator(config)

        logger.debug("Starting pipeline execution")
        success = orchestrator.execute_pipeline()

        if success:
            success_msg = EmojiFormatter.format(
                "success", "Pipeline completed successfully"
            )
            logger.info(success_msg)
            return 0
        else:
            logger.error("Pipeline execution failed")
            return 1

    except KeyboardInterrupt:
        try:
            error_msg = EmojiFormatter.format("error", "Pipeline interrupted by user")
            logger.error(error_msg)
        except NameError:
            print("ERROR: Pipeline interrupted by user")
        return 1
    except FileNotFoundError as e:
        try:
            error_msg = EmojiFormatter.format("error", f"File not found - {e}")
            logger.error(error_msg)
        except NameError:
            print(f"ERROR: File not found - {e}")
        return 1
    except ValueError as e:
        try:
            error_msg = EmojiFormatter.format("error", f"Configuration error - {e}")
            logger.error(error_msg)
            logger.info("For configuration help:")
            logger.info("  python -m FollowWeb_Visualizor.main --print-default-config")
            logger.info("  python -m FollowWeb_Visualizor.main --help")
            logger.info("  See docs/CONFIGURATION_GUIDE.md for detailed examples")
        except NameError:
            print(f"ERROR: Configuration error - {e}")
            print("For configuration help:")
            print("  python -m FollowWeb_Visualizor.main --print-default-config")
            print("  python -m FollowWeb_Visualizor.main --help")
            print("  See docs/CONFIGURATION_GUIDE.md for detailed examples")
        return 1
    except PermissionError as e:
        try:
            error_msg = EmojiFormatter.format("error", f"Permission denied - {e}")
            logger.error(error_msg)
        except NameError:
            print(f"ERROR: Permission denied - {e}")
        return 1
    except Exception as e:
        try:
            error_msg = EmojiFormatter.format(
                "error", f"FATAL: Unexpected error occurred - {e}"
            )
            logger.error(error_msg)
        except NameError:
            print(f"ERROR: FATAL: Unexpected error occurred - {e}")
        traceback.print_exc()
        return 1


if __name__ == "__main__":
    exit_code = main()
    sys.exit(exit_code)<|MERGE_RESOLUTION|>--- conflicted
+++ resolved
@@ -118,13 +118,6 @@
         if self.config.output_control.enable_timing_logs:
             self.logger.log_timer(message, section)
 
-<<<<<<< HEAD
-    def _log_success(self, message: str, section: Optional[str] = None) -> None:
-        """Log success information with standardized format."""
-        self.logger.log_success(message, section)
-
-    def _log_progress(self, message: str, section: Optional[str] = None) -> None:
-=======
     def _log_success(
         self, message: str, section: Optional[str] = None
     ) -> None:
@@ -134,7 +127,6 @@
     def _log_progress(
         self, message: str, section: Optional[str] = None
     ) -> None:
->>>>>>> b4916bb2
         """Log progress information with standardized format."""
         self.logger.log_progress(message, section)
 
