--- conflicted
+++ resolved
@@ -13,27 +13,13 @@
 import networkx as nx
 import pytest
 
-<<<<<<< HEAD
-=======
 pytestmark = [pytest.mark.integration, pytest.mark.analysis]
 
->>>>>>> d2dd4a70
 from FollowWeb_Visualizor.analysis.partition_merger import PartitionResultsMerger
 from FollowWeb_Visualizor.analysis.partition_worker import PartitionAnalysisWorker
 from FollowWeb_Visualizor.analysis.partitioning import GraphPartitioner
 
-<<<<<<< HEAD
-# Skip all tests in this module on Windows (pymetis not available)
-pytestmark = [
-    pytest.mark.integration,
-    pytest.mark.analysis,
-    pytest.mark.skipif(
-        sys.platform == "win32",
         reason="pymetis not available on Windows - graph partitioning not supported",
-    ),
-]
-=======
->>>>>>> d2dd4a70
 # ============================================================================
 # Test Fixtures
 # ============================================================================
@@ -326,15 +312,9 @@
             assert "betweenness" in final_graph.nodes[node]
 
         # Verify community assignments are valid
-<<<<<<< HEAD
-        communities = {
-            final_graph.nodes[node]["community"] for node in final_graph.nodes()
-        }
-=======
         communities = set(
             final_graph.nodes[node]["community"] for node in final_graph.nodes()
         )
->>>>>>> d2dd4a70
         assert len(communities) > 0  # Should have at least one community
 
         # Verify centrality scores are normalized
