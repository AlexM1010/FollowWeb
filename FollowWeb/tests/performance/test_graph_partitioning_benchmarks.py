--- conflicted
+++ resolved
@@ -11,27 +11,12 @@
 import networkx as nx
 import pytest
 
-<<<<<<< HEAD
-=======
 pytestmark = [pytest.mark.performance, pytest.mark.benchmark]
 
->>>>>>> d2dd4a70
 from FollowWeb_Visualizor.analysis.partition_merger import PartitionResultsMerger
 from FollowWeb_Visualizor.analysis.partition_worker import PartitionAnalysisWorker
 from FollowWeb_Visualizor.analysis.partitioning import GraphPartitioner
 
-<<<<<<< HEAD
-# Skip all tests in this module on Windows (pymetis not available)
-pytestmark = [
-    pytest.mark.performance,
-    pytest.mark.benchmark,
-    pytest.mark.skipif(
-        sys.platform == "win32",
-        reason="pymetis not available on Windows - graph partitioning not supported",
-    ),
-]
-=======
->>>>>>> d2dd4a70
 # ============================================================================
 # Helper Functions
 # ============================================================================
@@ -106,11 +91,7 @@
     return results, elapsed_time
 
 
-<<<<<<< HEAD
-def benchmark_merge(results: list, original_graph: nx.DiGraph) -> tuple[float, float]:
-=======
 def benchmark_merge(results: List, original_graph: nx.DiGraph) -> Tuple[float, float]:
->>>>>>> d2dd4a70
     """
     Benchmark result merging.
 
@@ -141,11 +122,7 @@
     @pytest.mark.slow
     def test_benchmark_partition_time_vs_graph_size(self, benchmark):
         """Benchmark partition time vs graph size."""
-<<<<<<< HEAD
-        graph_sizes = [1000, 5000, 10000]
-=======
         graph_sizes = [10000, 50000, 100000]
->>>>>>> d2dd4a70
 
         def run_partition_benchmark(size):
             graph = create_sparse_graph(size)
@@ -220,11 +197,7 @@
         # Create a very sparse 1M node graph
         graph = create_sparse_graph(1000000, edges_per_node=2)
 
-<<<<<<< HEAD
-        time.perf_counter()
-=======
         start_time = time.perf_counter()
->>>>>>> d2dd4a70
 
         # Partition (20 partitions for 1M nodes)
         partitions, partition_time = benchmark_partition(graph, num_partitions=20)
